--- conflicted
+++ resolved
@@ -23,16 +23,12 @@
   },
   "release-it": {
     "npm": { "publish": false },
-<<<<<<< HEAD
     "git": { 
-      "changelog": "git log --pretty=format:\"* %s (%h)\" ${from}...${to} | vipe",
+      "changelog": "vipe <(git log --pretty=format:\"* %s (%h)\" ${from}...${to})",
       "push": false, "tagName": "v${version}", "commitMessage": "Release v${version}\n\n${changelog}" },
     "hooks": {
       "after:bump:release": "vipe "
     }
-=======
-    "git": { "push": false }
->>>>>>> c75e1282
   },
   "devDependencies": {
     "@fortawesome/fontawesome-svg-core": "^6.5.1",
